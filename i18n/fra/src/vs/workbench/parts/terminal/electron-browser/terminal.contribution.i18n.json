{
	"": [
		"--------------------------------------------------------------------------------------------",
		"Copyright (c) Microsoft Corporation. All rights reserved.",
		"Licensed under the MIT License. See License.txt in the project root for license information.",
		"--------------------------------------------------------------------------------------------",
		"Do not edit this file. It is machine generated."
	],
	"quickOpen.terminal": "Afficher tous les terminaux ouverts",
	"terminal": "Terminal",
	"terminalIntegratedConfigurationTitle": "Terminal intégré",
	"terminal.integrated.shell.linux": "Chemin de l'interpréteur de commandes utilisé par le terminal sur Linux.",
	"terminal.integrated.shellArgs.linux": "Arguments de ligne de commande à utiliser sur le terminal Linux.",
	"terminal.integrated.shell.osx": "Chemin de l'interpréteur de commandes utilisé par le terminal sur OS X.",
	"terminal.integrated.shellArgs.osx": "Arguments de ligne de commande à utiliser sur le terminal OS X.",
	"terminal.integrated.shell.windows": "Le chemin du shell que le terminal utilise sous Windows. Lors de l’utilisation de shells fournies avec Windows (cmd, PowerShell ou Bash sur Ubuntu).",
	"terminal.integrated.shellArgs.windows": "Arguments de ligne de commande à utiliser sur le terminal Windows.",
	"terminal.integrated.macOptionIsMeta": "Traiter la clé option comme la clé meta dans le terminal sur macOS.",
	"terminal.integrated.copyOnSelection": "Une fois le paramètre défini, le texte sélectionné dans le terminal sera copié dans le presse-papiers.",
	"terminal.integrated.fontFamily": "Contrôle la famille de polices du terminal. La valeur par défaut est la valeur associée à editor.fontFamily.",
	"terminal.integrated.fontSize": "Contrôle la taille de police en pixels du terminal.",
	"terminal.integrated.letterSpacing": "Contrôle l'espacement de lettre du terminal, il s’agit d’une valeur entière qui représente la quantité de pixels supplémentaires à ajouter entre les caractères.",
	"terminal.integrated.lineHeight": "Contrôle la hauteur de ligne du terminal. La multiplication de ce nombre par la taille de police du terminal permet d'obtenir la hauteur de ligne réelle en pixels.",
	"terminal.integrated.fontWeight": "La police de caractères à utiliser dans le terminal pour le texte non gras.",
	"terminal.integrated.fontWeightBold": "La police de caractères à utiliser dans le terminal pour le texte en gras.",
	"terminal.integrated.cursorBlinking": "Contrôle si le curseur du terminal clignote.",
	"terminal.integrated.cursorStyle": "Contrôle le style du curseur du terminal.",
	"terminal.integrated.scrollback": "Contrôle la quantité maximale de lignes que le terminal conserve dans sa mémoire tampon.",
	"terminal.integrated.setLocaleVariables": "Contrôle si les variables locales sont définies au démarrage du terminal. La valeur par défaut est true sur OS X, false sur les autres plateformes.",
<<<<<<< HEAD
=======
	"terminal.integrated.rendererType": "Contrôle la façon dont le terminal est affiché, les options sont \"canvas\" pour le moteur de rendu standard de canvas (rapide), \"dom\" pour le moteur de rendu de compatibilité basé sur DOM ou \"auto\" qui laisse VS Code deviner qui sera le meilleur. Ce paramètre nécessite que VS Code soit rechargé pour pouvoir être effectif.",
	"terminal.integrated.rightClickBehavior": "Contrôle comment le terminal réagit au clic droit, les possibilités sont \"default\", \"copyPaste\" et \"selectWord\". \"default\" affichera le menu contextuel, \"copyPaste\" copiera lorsqu’il y a une sélection dans le cas contraire, \"selectWord\" sélectionne le mot sous le curseur et afficher le menu contextuel.",
>>>>>>> 8647b7c1
	"terminal.integrated.cwd": "Chemin explicite de lancement du terminal. Il est utilisé comme répertoire de travail actif du processus d'interpréteur de commandes. Cela peut être particulièrement utile dans les paramètres d'espace de travail, si le répertoire racine n'est pas un répertoire de travail actif adéquat.",
	"terminal.integrated.confirmOnExit": "Indique s'il est nécessaire de confirmer l'existence de sessions de terminal actives au moment de quitter.",
	"terminal.integrated.enableBell": "Si la cloche du terminal est activée ou non.",
	"terminal.integrated.commandsToSkipShell": "Ensemble d'ID de commandes dont les combinaisons de touches sont gérées par Code au lieu d'être envoyées à l'interpréteur de commandes. Cela permet d'utiliser des combinaisons de touches qui sont normalement consommées par l'interpréteur de commandes et d'obtenir le même résultat quand le terminal n'a pas le focus, par exemple Ctrl+P pour lancer Quick Open.",
	"terminal.integrated.env.osx": "Objet avec les variables d’environnement qui seront ajoutées au processus VS Code pour être utilisées par le terminal sous OS X",
	"terminal.integrated.env.linux": "Objet avec les variables d’environnement qui seront ajoutées au processus VS Code pour être utilisées par le terminal sous Linux",
	"terminal.integrated.env.windows": "Objet avec les variables d’environnement qui seront ajoutées au processus VS Code pour être utilisées par le terminal sous Windows",
	"terminal.integrated.showExitAlert": "Afficher une alerte `Le processus terminal s’est arrêté avec le code de sortie` lorsque le code de sortie est différent de zéro.",
	"terminal.integrated.experimentalRestore": "Si le fait de restaurer automatiquement les sessions du terminal pour l'espace de travail au lancement de VS Code. Il s'agit d'une fonctionnalité expérimentale; elle peut être boguée et peut changer dans le futur.",
	"terminalCategory": "Terminal",
	"viewCategory": "Affichage"
}<|MERGE_RESOLUTION|>--- conflicted
+++ resolved
@@ -27,11 +27,8 @@
 	"terminal.integrated.cursorStyle": "Contrôle le style du curseur du terminal.",
 	"terminal.integrated.scrollback": "Contrôle la quantité maximale de lignes que le terminal conserve dans sa mémoire tampon.",
 	"terminal.integrated.setLocaleVariables": "Contrôle si les variables locales sont définies au démarrage du terminal. La valeur par défaut est true sur OS X, false sur les autres plateformes.",
-<<<<<<< HEAD
-=======
 	"terminal.integrated.rendererType": "Contrôle la façon dont le terminal est affiché, les options sont \"canvas\" pour le moteur de rendu standard de canvas (rapide), \"dom\" pour le moteur de rendu de compatibilité basé sur DOM ou \"auto\" qui laisse VS Code deviner qui sera le meilleur. Ce paramètre nécessite que VS Code soit rechargé pour pouvoir être effectif.",
 	"terminal.integrated.rightClickBehavior": "Contrôle comment le terminal réagit au clic droit, les possibilités sont \"default\", \"copyPaste\" et \"selectWord\". \"default\" affichera le menu contextuel, \"copyPaste\" copiera lorsqu’il y a une sélection dans le cas contraire, \"selectWord\" sélectionne le mot sous le curseur et afficher le menu contextuel.",
->>>>>>> 8647b7c1
 	"terminal.integrated.cwd": "Chemin explicite de lancement du terminal. Il est utilisé comme répertoire de travail actif du processus d'interpréteur de commandes. Cela peut être particulièrement utile dans les paramètres d'espace de travail, si le répertoire racine n'est pas un répertoire de travail actif adéquat.",
 	"terminal.integrated.confirmOnExit": "Indique s'il est nécessaire de confirmer l'existence de sessions de terminal actives au moment de quitter.",
 	"terminal.integrated.enableBell": "Si la cloche du terminal est activée ou non.",
